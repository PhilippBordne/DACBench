<<<<<<< HEAD
# DACBench
[![Documentation Status](https://readthedocs.org/projects/dacbench/badge/?version=latest)](https://dacbench.readthedocs.io/en/latest/?badge=latest)
[![Run Python Tests](https://github.com/automl/DACBench/actions/workflows/run-python-tests.yml/badge.svg)](https://github.com/automl/DACBench/actions/workflows/run-python-tests.yml)

DACBench is a benchmark library for Dynamic Algorithm Configuration.
Its focus is on reproducibility and comparability of different DAC methods as well as easy analysis of the optimization process.

If you use DACBench in your research or application, please cite us:

```bibtex
@inproceedings{eimer-ijcai21,
  author    = {T. Eimer and A. Biedenkapp and M. Reimer and S. Adriaensen and F. Hutter and M. Lindauer},
  title     = {DACBench: A Benchmark Library for Dynamic Algorithm Configuration},
  booktitle = {Proceedings of the Thirtieth International Joint Conference on
               Artificial Intelligence ({IJCAI}'21)},
  year      = {2021},
  month     = aug,
  publisher = {ijcai.org},
=======
## Randomised Local Search (RLS) for the LeadingOnes problem as a Dynamic Algorithm Configuration (DAC) benchmark

This folder contains example scripts for running experiments on the DAC-LeadingOnes benchmark, and some DDQN results. For more information about the benchmark and the DDQN results, please see our paper ([arxiv](https://arxiv.org/abs/2202.03259), accepted at GECCO 2022).

And [here](https://andrebiedenkapp.github.io/blog/2022/gecco/) is a blog post summarising the content of the paper.

If you use this benchmark, please cite us:
```
@article{biedenkapp2022theory,
  title={Theory-inspired Parameter Control Benchmarks for Dynamic Algorithm Configuration},
  author={Biedenkapp, Andr{\'e} and Dang, Nguyen and Krejca, Martin S and Hutter, Frank and Doerr, Carola},
  journal={arXiv preprint arXiv:2202.03259},
  year={2022},
  doi={https://doi.org/10.48550/arXiv.2202.03259}
>>>>>>> 752e14db
}
```

### 1. Benchmark Description:

The RLS algorithm only has one parameter to be controlled, namely *r*. This is the number of bits being flipped at each iteration of RLS. The aim is to find a policy that decide which *r* to be used at each iteration such that the total number of evaluations required for reaching the optimal solution is minimised. 

The benchmark is configurable with multiple settings available:

**Setting 1: DAC-LeadingOnes with discrete action space**

This is the setting used in our paper mentioned above, where a list of possible values for *r* (a portfolio) is given as the action space. A portfolio *K* is defined via three properties:
- problem size *n*
- portfolio size *k*
- type of portfolio: how *k* values of *r* are chosen to added to the portfolio. There are three portfolio types: 
    + *evenly_spread*: *K* = {𝑖 · ⌊𝑛/𝑘⌋ + 1 | 𝑖 ∈ [0..𝑘 − 1]},
    + *initial_segment*: *K* = *[ 1..𝑘 ]*,
    + and *powers of 2*: *K* = {$2^𝑖$ | 𝑖 ≤ 𝑛 ∧ 𝑖 ∈ [0..𝑘 − 1]}

In our experiments, increasing either *n* or *k* would make it more difficult for the DDQN agent to learn a near-optimal policy. Even with the same *n* and *k*, switching between different portfolio types also has an effect on the learning behaviour. For more details, please see Section 4.4 in our paper. 

**Setting 2: DAC-LeadingOnes with continuous action space**

It is possible to use this benchmark with a continuous action space. In such setting, *r* is an integer value chosen from the range of *[1..n]*. 

**Initial solution**

For both settings, instead of starting each RLS run from a random initial solution, it is possible to start from a specific objective function value. This gives us another factor for controlling the difficult of the benchmark: starting from a very good solution would make the averge episode length shorter and make it easier for the RL agent to learn.


### 2. Getting Started:

A benchmark is defined via a configuration object (a dictionary). The following code create a benchmark with discrete action space (setting 1), with *n=50*, *k=5*, *powers of 2* portfolio type, and a cutoff time of 1e5 evaluations for each episode. Various initial objective functions are used and are specified in `<DACBench>/dacbench/instance_sets/theory/lo_rls_50.csv` (the code will automatically look into that folder if it cannot find the instance file in the current running folder).

```
<<<<<<< HEAD
conda create -n dacbench python=3.6
conda activate dacbench
git clone https://github.com/automl/DACBench.git
cd DACBench
git submodule update --init --recursive
pip install .
=======
from dacbench.benchmarks import TheoryBenchmark
bench_config = {"instance_set_path":"lo_rls_50.csv",
                "discrete_action": True,
                "cutoff": 1e5,
                "action_choices": [1,2,4,8,16]}
bench = TheoryBenchmark(config=bench_config)
env = bench.get_environment(test_env=True)                
>>>>>>> 752e14db
```

Note that `test_env` indicates whether we are using this environment for training an RL agent or for evaluating a (learnt or baseline) policy. The difference between `test_env=False` and `test_env=True` is that with the former one (used for training): (i) cutoff time for an episode is set to 0.8*n^2 (n: problem size); and (ii) if an action is out of range, we stop the episode immediately and return a large negative reward (see `envs/theory.py` for more details), while the latter one means that the benchmark's original cutoff time is used, and out-of-range action will be clipped to nearest valid value and the episode will continue.

For a full example of how to run the benchmark with various settings, please have a look at the four examples in `examples.py`. To run those examples, set the `PYTHONPATH` environment variable to your DACBench folder:
```
export PYTHONPATH=<your_DACBench_folder>/:$PYTHONPATH
```

The four examples demonstrate how to:

- Create a benchmark with different settings as described above. 
- Evaluate a random policy and the optimal policies (discrete and non-discrete version) for a particular benchmark.
- Train a DDQN agent, evaluate the learnt agent and compare it with the optimal policy of the same setting.

### 3. Running multiple experiments:

We also provide scripts for reproducing all experiments used in our paper, and the results of our experiments. Please see the script 

- To run a DDQN training:

```
cd experiments/
mkdir ddqn
python ../scripts/run_experiment.py --out-dir ddqn/ --setting-file train_conf.yml
```
## Containerized Benchmarks

DACBench can run containerized versions of Benchmarks using Singularity containers to isolate their dependencies and make reproducible Singularity images. 


### Building a Container

For writing your own recipe to build a Container, you can refer to `dacbench/container/singularity_recipes/recipe_template`  

Install Singularity and run the following to build the (in this case) cma container

```bash
cd dacbench/container/singularity_recipes
sudo singularity build cma cma.def
```


The command above will train a DDQN agent with settings specified in `experiments/train_conf.yml` (current setting: `n=50, k=3`, `evenly_spread`). To switch to another setting or to change the hyper-parameters of DDQN, please change the options inside `experiments/train_conf.yml` accordingly. For example, to train a DDQN agent with `n=150`, `k=3`, and with `initial_segment` portfolio setting, you can update the following fields:

```
bench:
    action_choices:         [1,2,3]
    instance_set_path:      "lo_rls_150.csv"    
```

- To evaluate a trained DDQN policy:

```
cd experiments/
python ../scripts/run_policy.py --n-runs 2000 --bench test_conf.yml --policy DQNPolicy --policy-params results/n50_evenly_spread/k3/trained_ddqn/best.pt --out results/n50_evenly_spread/k3/dqn.pkl
```
The command above will do 2000 repeated runs of RLS on LeadingOne using the trained DDQN agent located in `n50_evenly_spread/k3/ddqn/best.pt`

- Steps to evaluate random/optimal policies:
```
python ../scripts/run_policy.py --n-runs 2000 --bench test_conf.yml --policy RandomPolicy --out results/n50_evenly_spread/k3/random.pkl

python ../scripts/run_policy.py --n-runs 2000 --bench test_conf.yml --policy RLSOptimalDiscretePolicy --out results/n50_evenly_spread/k3/optimal.pkl
```

#### 4. DDQN hyper-parameters:

We built our choice of DDQN hyperparameters based on prior literature using RL for dynamic tuning, in particular, each Q-networks has two hidden layers with 50 units (per layer) and ReLU activation function. The epsilon-greedy value is set to 0.2 (default value for DDQN in many cases). To allow the agent to collect enough information before the learning starts, 10000 random steps are done at the beginning of the training phase. 

The batch size and and the discount factor are set based on a small prestudy with the evenly spread portfolio setting where n=50, k=3. We tried two batch sizes: 2048 and 8192, both of which were able to reach the optimal policy several times during the training. Based on that result, we decided to choose batch size of 2048 for all experiments due to computational resource constraints. For the discount factor, we tried two values: 0.99 (default value for DDQN in many cases) and 0.9998. The former one resulted in much less stable learning compared to the latter one. This can be explained by the fact that the episode lengths of our benchmark are typically large (several thousands of steps) and most of the important progress is made during the later parts of an episode. Therefore, the discount factor of 0.9998 was finally chosen for all experiments in the paper.
<|MERGE_RESOLUTION|>--- conflicted
+++ resolved
@@ -1,4 +1,4 @@
-<<<<<<< HEAD
+
 # DACBench
 [![Documentation Status](https://readthedocs.org/projects/dacbench/badge/?version=latest)](https://dacbench.readthedocs.io/en/latest/?badge=latest)
 [![Run Python Tests](https://github.com/automl/DACBench/actions/workflows/run-python-tests.yml/badge.svg)](https://github.com/automl/DACBench/actions/workflows/run-python-tests.yml)
@@ -17,99 +17,36 @@
   year      = {2021},
   month     = aug,
   publisher = {ijcai.org},
-=======
-## Randomised Local Search (RLS) for the LeadingOnes problem as a Dynamic Algorithm Configuration (DAC) benchmark
 
-This folder contains example scripts for running experiments on the DAC-LeadingOnes benchmark, and some DDQN results. For more information about the benchmark and the DDQN results, please see our paper ([arxiv](https://arxiv.org/abs/2202.03259), accepted at GECCO 2022).
+## Getting Started
 
-And [here](https://andrebiedenkapp.github.io/blog/2022/gecco/) is a blog post summarising the content of the paper.
-
-If you use this benchmark, please cite us:
+### Installation
+We recommend installing DACBench in a virtual environment:
 ```
-@article{biedenkapp2022theory,
-  title={Theory-inspired Parameter Control Benchmarks for Dynamic Algorithm Configuration},
-  author={Biedenkapp, Andr{\'e} and Dang, Nguyen and Krejca, Martin S and Hutter, Frank and Doerr, Carola},
-  journal={arXiv preprint arXiv:2202.03259},
-  year={2022},
-  doi={https://doi.org/10.48550/arXiv.2202.03259}
->>>>>>> 752e14db
-}
-```
-
-### 1. Benchmark Description:
-
-The RLS algorithm only has one parameter to be controlled, namely *r*. This is the number of bits being flipped at each iteration of RLS. The aim is to find a policy that decide which *r* to be used at each iteration such that the total number of evaluations required for reaching the optimal solution is minimised. 
-
-The benchmark is configurable with multiple settings available:
-
-**Setting 1: DAC-LeadingOnes with discrete action space**
-
-This is the setting used in our paper mentioned above, where a list of possible values for *r* (a portfolio) is given as the action space. A portfolio *K* is defined via three properties:
-- problem size *n*
-- portfolio size *k*
-- type of portfolio: how *k* values of *r* are chosen to added to the portfolio. There are three portfolio types: 
-    + *evenly_spread*: *K* = {𝑖 · ⌊𝑛/𝑘⌋ + 1 | 𝑖 ∈ [0..𝑘 − 1]},
-    + *initial_segment*: *K* = *[ 1..𝑘 ]*,
-    + and *powers of 2*: *K* = {$2^𝑖$ | 𝑖 ≤ 𝑛 ∧ 𝑖 ∈ [0..𝑘 − 1]}
-
-In our experiments, increasing either *n* or *k* would make it more difficult for the DDQN agent to learn a near-optimal policy. Even with the same *n* and *k*, switching between different portfolio types also has an effect on the learning behaviour. For more details, please see Section 4.4 in our paper. 
-
-**Setting 2: DAC-LeadingOnes with continuous action space**
-
-It is possible to use this benchmark with a continuous action space. In such setting, *r* is an integer value chosen from the range of *[1..n]*. 
-
-**Initial solution**
-
-For both settings, instead of starting each RLS run from a random initial solution, it is possible to start from a specific objective function value. This gives us another factor for controlling the difficult of the benchmark: starting from a very good solution would make the averge episode length shorter and make it easier for the RL agent to learn.
-
-
-### 2. Getting Started:
-
-A benchmark is defined via a configuration object (a dictionary). The following code create a benchmark with discrete action space (setting 1), with *n=50*, *k=5*, *powers of 2* portfolio type, and a cutoff time of 1e5 evaluations for each episode. Various initial objective functions are used and are specified in `<DACBench>/dacbench/instance_sets/theory/lo_rls_50.csv` (the code will automatically look into that folder if it cannot find the instance file in the current running folder).
-
-```
-<<<<<<< HEAD
 conda create -n dacbench python=3.6
 conda activate dacbench
 git clone https://github.com/automl/DACBench.git
 cd DACBench
 git submodule update --init --recursive
 pip install .
-=======
-from dacbench.benchmarks import TheoryBenchmark
-bench_config = {"instance_set_path":"lo_rls_50.csv",
-                "discrete_action": True,
-                "cutoff": 1e5,
-                "action_choices": [1,2,4,8,16]}
-bench = TheoryBenchmark(config=bench_config)
-env = bench.get_environment(test_env=True)                
->>>>>>> 752e14db
+```
+This command installs the base version of DACBench including the three small surrogate benchmarks and the option to install the FastDownward benchmark.
+For any other benchmark, you may use a singularity container as provided by us (see next section) or install it as an additional dependency. As an example, 
+to install the SGDBenchmark, run:
+
+```
+pip install -e .[sgd]
 ```
 
-Note that `test_env` indicates whether we are using this environment for training an RL agent or for evaluating a (learnt or baseline) policy. The difference between `test_env=False` and `test_env=True` is that with the former one (used for training): (i) cutoff time for an episode is set to 0.8*n^2 (n: problem size); and (ii) if an action is out of range, we stop the episode immediately and return a large negative reward (see `envs/theory.py` for more details), while the latter one means that the benchmark's original cutoff time is used, and out-of-range action will be clipped to nearest valid value and the episode will continue.
+To use FastDownward, you should first install the solver itself.
 
-For a full example of how to run the benchmark with various settings, please have a look at the four examples in `examples.py`. To run those examples, set the `PYTHONPATH` environment variable to your DACBench folder:
+### Running a benchmark
+Our 'examples' directory contains several uses of our benchmarks with RL agents. Next to our 'Getting Started' jupyter notebook, it's a good resource to
+understand the interface of DACBench. In order to run the examples, please be sure to install the example dependencies:
 ```
-export PYTHONPATH=<your_DACBench_folder>/:$PYTHONPATH
+pip install -e .[example]
 ```
 
-The four examples demonstrate how to:
-
-- Create a benchmark with different settings as described above. 
-- Evaluate a random policy and the optimal policies (discrete and non-discrete version) for a particular benchmark.
-- Train a DDQN agent, evaluate the learnt agent and compare it with the optimal policy of the same setting.
-
-### 3. Running multiple experiments:
-
-We also provide scripts for reproducing all experiments used in our paper, and the results of our experiments. Please see the script 
-
-- To run a DDQN training:
-
-```
-cd experiments/
-mkdir ddqn
-python ../scripts/run_experiment.py --out-dir ddqn/ --setting-file train_conf.yml
-```
 ## Containerized Benchmarks
 
 DACBench can run containerized versions of Benchmarks using Singularity containers to isolate their dependencies and make reproducible Singularity images. 
@@ -126,32 +63,4 @@
 sudo singularity build cma cma.def
 ```
 
-
-The command above will train a DDQN agent with settings specified in `experiments/train_conf.yml` (current setting: `n=50, k=3`, `evenly_spread`). To switch to another setting or to change the hyper-parameters of DDQN, please change the options inside `experiments/train_conf.yml` accordingly. For example, to train a DDQN agent with `n=150`, `k=3`, and with `initial_segment` portfolio setting, you can update the following fields:
-
-```
-bench:
-    action_choices:         [1,2,3]
-    instance_set_path:      "lo_rls_150.csv"    
-```
-
-- To evaluate a trained DDQN policy:
-
-```
-cd experiments/
-python ../scripts/run_policy.py --n-runs 2000 --bench test_conf.yml --policy DQNPolicy --policy-params results/n50_evenly_spread/k3/trained_ddqn/best.pt --out results/n50_evenly_spread/k3/dqn.pkl
-```
-The command above will do 2000 repeated runs of RLS on LeadingOne using the trained DDQN agent located in `n50_evenly_spread/k3/ddqn/best.pt`
-
-- Steps to evaluate random/optimal policies:
-```
-python ../scripts/run_policy.py --n-runs 2000 --bench test_conf.yml --policy RandomPolicy --out results/n50_evenly_spread/k3/random.pkl
-
-python ../scripts/run_policy.py --n-runs 2000 --bench test_conf.yml --policy RLSOptimalDiscretePolicy --out results/n50_evenly_spread/k3/optimal.pkl
-```
-
-#### 4. DDQN hyper-parameters:
-
-We built our choice of DDQN hyperparameters based on prior literature using RL for dynamic tuning, in particular, each Q-networks has two hidden layers with 50 units (per layer) and ReLU activation function. The epsilon-greedy value is set to 0.2 (default value for DDQN in many cases). To allow the agent to collect enough information before the learning starts, 10000 random steps are done at the beginning of the training phase. 
-
-The batch size and and the discount factor are set based on a small prestudy with the evenly spread portfolio setting where n=50, k=3. We tried two batch sizes: 2048 and 8192, both of which were able to reach the optimal policy several times during the training. Based on that result, we decided to choose batch size of 2048 for all experiments due to computational resource constraints. For the discount factor, we tried two values: 0.99 (default value for DDQN in many cases) and 0.9998. The former one resulted in much less stable learning compared to the latter one. This can be explained by the fact that the episode lengths of our benchmark are typically large (several thousands of steps) and most of the important progress is made during the later parts of an episode. Therefore, the discount factor of 0.9998 was finally chosen for all experiments in the paper.
+## More DAC
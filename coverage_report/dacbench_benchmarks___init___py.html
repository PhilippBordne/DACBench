<!DOCTYPE html>
<html>
<head>
    <meta http-equiv="Content-Type" content="text/html; charset=utf-8">
    <meta http-equiv="X-UA-Compatible" content="IE=emulateIE7" />
    <title>Coverage for dacbench/benchmarks/__init__.py: 100%</title>
    <link rel="stylesheet" href="style.css" type="text/css">
    <script type="text/javascript" src="jquery.min.js"></script>
    <script type="text/javascript" src="jquery.hotkeys.js"></script>
    <script type="text/javascript" src="jquery.isonscreen.js"></script>
    <script type="text/javascript" src="coverage_html.js"></script>
    <script type="text/javascript">
        jQuery(document).ready(coverage.pyfile_ready);
    </script>
</head>
<body class="pyfile">
<div id="header">
    <div class="content">
        <h1>Coverage for <b>dacbench/benchmarks/__init__.py</b> :
            <span class="pc_cov">100%</span>
        </h1>
        <img id="keyboard_icon" src="keybd_closed.png" alt="Show keyboard shortcuts" />
        <h2 class="stats">
            6 statements &nbsp;
            <button type="button" class="run shortkey_r button_toggle_run" title="Toggle lines run">6 run</button>
            <button type="button" class="mis show_mis shortkey_m button_toggle_mis" title="Toggle lines missing">0 missing</button>
            <button type="button" class="exc show_exc shortkey_x button_toggle_exc" title="Toggle lines excluded">0 excluded</button>
        </h2>
    </div>
</div>
<div class="help_panel">
    <img id="panel_icon" src="keybd_open.png" alt="Hide keyboard shortcuts" />
    <p class="legend">Hot-keys on this page</p>
    <div>
    <p class="keyhelp">
        <span class="key">r</span>
        <span class="key">m</span>
        <span class="key">x</span>
        <span class="key">p</span> &nbsp; toggle line displays
    </p>
    <p class="keyhelp">
        <span class="key">j</span>
        <span class="key">k</span> &nbsp; next/prev highlighted chunk
    </p>
    <p class="keyhelp">
        <span class="key">0</span> &nbsp; (zero) top of page
    </p>
    <p class="keyhelp">
        <span class="key">1</span> &nbsp; (one) first highlighted chunk
    </p>
    </div>
</div>
<div id="source">
    <p id="t1" class="run"><span class="n"><a href="#t1">1</a></span><span class="t"><span class="key">from</span> <span class="nam">dacbench</span><span class="op">.</span><span class="nam">benchmarks</span><span class="op">.</span><span class="nam">luby_benchmark</span> <span class="key">import</span> <span class="nam">LubyBenchmark</span>&nbsp;</span><span class="r"></span></p>
    <p id="t2" class="run"><span class="n"><a href="#t2">2</a></span><span class="t"><span class="key">from</span> <span class="nam">dacbench</span><span class="op">.</span><span class="nam">benchmarks</span><span class="op">.</span><span class="nam">sigmoid_benchmark</span> <span class="key">import</span> <span class="nam">SigmoidBenchmark</span>&nbsp;</span><span class="r"></span></p>
    <p id="t3" class="run"><span class="n"><a href="#t3">3</a></span><span class="t"><span class="key">from</span> <span class="nam">dacbench</span><span class="op">.</span><span class="nam">benchmarks</span><span class="op">.</span><span class="nam">fast_downward_benchmark</span> <span class="key">import</span> <span class="nam">FastDownwardBenchmark</span>&nbsp;</span><span class="r"></span></p>
    <p id="t4" class="run"><span class="n"><a href="#t4">4</a></span><span class="t"><span class="key">from</span> <span class="nam">dacbench</span><span class="op">.</span><span class="nam">benchmarks</span><span class="op">.</span><span class="nam">cma_benchmark</span> <span class="key">import</span> <span class="nam">CMAESBenchmark</span>&nbsp;</span><span class="r"></span></p>
    <p id="t5" class="run"><span class="n"><a href="#t5">5</a></span><span class="t"><span class="key">from</span> <span class="nam">dacbench</span><span class="op">.</span><span class="nam">benchmarks</span><span class="op">.</span><span class="nam">modea_benchmark</span> <span class="key">import</span> <span class="nam">ModeaBenchmark</span>&nbsp;</span><span class="r"></span></p>
    <p id="t6" class="pln"><span class="n"><a href="#t6">6</a></span><span class="t">&nbsp;</span><span class="r"></span></p>
    <p id="t7" class="run"><span class="n"><a href="#t7">7</a></span><span class="t"><span class="nam">__all__</span> <span class="op">=</span> <span class="op">[</span>&nbsp;</span><span class="r"></span></p>
    <p id="t8" class="pln"><span class="n"><a href="#t8">8</a></span><span class="t">    <span class="str">"LubyBenchmark"</span><span class="op">,</span>&nbsp;</span><span class="r"></span></p>
    <p id="t9" class="pln"><span class="n"><a href="#t9">9</a></span><span class="t">    <span class="str">"SigmoidBenchmark"</span><span class="op">,</span>&nbsp;</span><span class="r"></span></p>
    <p id="t10" class="pln"><span class="n"><a href="#t10">10</a></span><span class="t">    <span class="str">"FastDownwardBenchmark"</span><span class="op">,</span>&nbsp;</span><span class="r"></span></p>
    <p id="t11" class="pln"><span class="n"><a href="#t11">11</a></span><span class="t">    <span class="str">"CMAESBenchmark"</span><span class="op">,</span>&nbsp;</span><span class="r"></span></p>
<<<<<<< HEAD
    <p id="t12" class="pln"><span class="n"><a href="#t12">12</a></span><span class="t">    <span class="str">"ModeaBenchmark"</span><span class="op">,</span>&nbsp;</span><span class="r"></span></p>
=======
    <p id="t12" class="pln"><span class="n"><a href="#t12">12</a></span><span class="t">    <span class="str">"ModeaBenchmark"</span>&nbsp;</span><span class="r"></span></p>
>>>>>>> 982300b1
    <p id="t13" class="pln"><span class="n"><a href="#t13">13</a></span><span class="t"><span class="op">]</span>&nbsp;</span><span class="r"></span></p>
</div>
<div id="footer">
    <div class="content">
        <p>
            <a class="nav" href="index.html">&#xab; index</a> &nbsp; &nbsp; <a class="nav" href="https://coverage.readthedocs.io">coverage.py v5.3</a>,
<<<<<<< HEAD
            created at 2020-12-07 16:19 +0100
=======
            created at 2020-12-10 15:03 +0100
>>>>>>> 982300b1
        </p>
    </div>
</div>
</body>
</html><|MERGE_RESOLUTION|>--- conflicted
+++ resolved
@@ -62,22 +62,14 @@
     <p id="t9" class="pln"><span class="n"><a href="#t9">9</a></span><span class="t">    <span class="str">"SigmoidBenchmark"</span><span class="op">,</span>&nbsp;</span><span class="r"></span></p>
     <p id="t10" class="pln"><span class="n"><a href="#t10">10</a></span><span class="t">    <span class="str">"FastDownwardBenchmark"</span><span class="op">,</span>&nbsp;</span><span class="r"></span></p>
     <p id="t11" class="pln"><span class="n"><a href="#t11">11</a></span><span class="t">    <span class="str">"CMAESBenchmark"</span><span class="op">,</span>&nbsp;</span><span class="r"></span></p>
-<<<<<<< HEAD
-    <p id="t12" class="pln"><span class="n"><a href="#t12">12</a></span><span class="t">    <span class="str">"ModeaBenchmark"</span><span class="op">,</span>&nbsp;</span><span class="r"></span></p>
-=======
     <p id="t12" class="pln"><span class="n"><a href="#t12">12</a></span><span class="t">    <span class="str">"ModeaBenchmark"</span>&nbsp;</span><span class="r"></span></p>
->>>>>>> 982300b1
     <p id="t13" class="pln"><span class="n"><a href="#t13">13</a></span><span class="t"><span class="op">]</span>&nbsp;</span><span class="r"></span></p>
 </div>
 <div id="footer">
     <div class="content">
         <p>
             <a class="nav" href="index.html">&#xab; index</a> &nbsp; &nbsp; <a class="nav" href="https://coverage.readthedocs.io">coverage.py v5.3</a>,
-<<<<<<< HEAD
-            created at 2020-12-07 16:19 +0100
-=======
             created at 2020-12-10 15:03 +0100
->>>>>>> 982300b1
         </p>
     </div>
 </div>

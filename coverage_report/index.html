--- conflicted
+++ resolved
@@ -17,11 +17,7 @@
 <div id="header">
     <div class="content">
         <h1>Coverage report:
-<<<<<<< HEAD
-            <span class="pc_cov">90%</span>
-=======
             <span class="pc_cov">89%</span>
->>>>>>> 982300b1
         </h1>
         <img id="keyboard_icon" src="keybd_closed.png" alt="Show keyboard shortcuts" />
         <form id="filter_container">
@@ -56,17 +52,10 @@
         <tfoot>
             <tr class="total">
                 <td class="name left">Total</td>
-<<<<<<< HEAD
-                <td>1558</td>
-                <td>161</td>
-                <td>0</td>
-                <td class="right" data-ratio="1397 1558">90%</td>
-=======
                 <td>1599</td>
                 <td>176</td>
                 <td>0</td>
                 <td class="right" data-ratio="1423 1599">89%</td>
->>>>>>> 982300b1
             </tr>
         </tfoot>
         <tbody>
@@ -79,17 +68,10 @@
             </tr>
             <tr class="file">
                 <td class="name left"><a href="dacbench_abstract_benchmark_py.html">dacbench/abstract_benchmark.py</a></td>
-<<<<<<< HEAD
-                <td>37</td>
-                <td>0</td>
-                <td>0</td>
-                <td class="right" data-ratio="37 37">100%</td>
-=======
                 <td>58</td>
                 <td>0</td>
                 <td>0</td>
                 <td class="right" data-ratio="58 58">100%</td>
->>>>>>> 982300b1
             </tr>
             <tr class="file">
                 <td class="name left"><a href="dacbench_abstract_env_py.html">dacbench/abstract_env.py</a></td>
@@ -114,30 +96,17 @@
             </tr>
             <tr class="file">
                 <td class="name left"><a href="dacbench_benchmarks_fast_downward_benchmark_py.html">dacbench/benchmarks/fast_downward_benchmark.py</a></td>
-<<<<<<< HEAD
-                <td>34</td>
-                <td>0</td>
-                <td>0</td>
-                <td class="right" data-ratio="34 34">100%</td>
-=======
                 <td>43</td>
                 <td>7</td>
                 <td>0</td>
                 <td class="right" data-ratio="36 43">84%</td>
->>>>>>> 982300b1
             </tr>
             <tr class="file">
                 <td class="name left"><a href="dacbench_benchmarks_luby_benchmark_py.html">dacbench/benchmarks/luby_benchmark.py</a></td>
                 <td>50</td>
-<<<<<<< HEAD
-                <td>0</td>
-                <td>0</td>
-                <td class="right" data-ratio="50 50">100%</td>
-=======
                 <td>1</td>
                 <td>0</td>
                 <td class="right" data-ratio="49 50">98%</td>
->>>>>>> 982300b1
             </tr>
             <tr class="file">
                 <td class="name left"><a href="dacbench_benchmarks_modea_benchmark_py.html">dacbench/benchmarks/modea_benchmark.py</a></td>
@@ -149,15 +118,9 @@
             <tr class="file">
                 <td class="name left"><a href="dacbench_benchmarks_sigmoid_benchmark_py.html">dacbench/benchmarks/sigmoid_benchmark.py</a></td>
                 <td>59</td>
-<<<<<<< HEAD
-                <td>0</td>
-                <td>0</td>
-                <td class="right" data-ratio="59 59">100%</td>
-=======
                 <td>1</td>
                 <td>0</td>
                 <td class="right" data-ratio="58 59">98%</td>
->>>>>>> 982300b1
             </tr>
             <tr class="file">
                 <td class="name left"><a href="dacbench_envs___init___py.html">dacbench/envs/__init__.py</a></td>
@@ -175,17 +138,10 @@
             </tr>
             <tr class="file">
                 <td class="name left"><a href="dacbench_envs_fast_downward_py.html">dacbench/envs/fast_downward.py</a></td>
-<<<<<<< HEAD
-                <td>190</td>
-                <td>33</td>
-                <td>0</td>
-                <td class="right" data-ratio="157 190">83%</td>
-=======
                 <td>193</td>
                 <td>32</td>
                 <td>0</td>
                 <td class="right" data-ratio="161 193">83%</td>
->>>>>>> 982300b1
             </tr>
             <tr class="file">
                 <td class="name left"><a href="dacbench_envs_luby_py.html">dacbench/envs/luby.py</a></td>
@@ -197,15 +153,9 @@
             <tr class="file">
                 <td class="name left"><a href="dacbench_envs_modea_py.html">dacbench/envs/modea.py</a></td>
                 <td>78</td>
-<<<<<<< HEAD
-                <td>2</td>
-                <td>0</td>
-                <td class="right" data-ratio="76 78">97%</td>
-=======
                 <td>1</td>
                 <td>0</td>
                 <td class="right" data-ratio="77 78">99%</td>
->>>>>>> 982300b1
             </tr>
             <tr class="file">
                 <td class="name left"><a href="dacbench_envs_sigmoid_py.html">dacbench/envs/sigmoid.py</a></td>
@@ -216,17 +166,10 @@
             </tr>
             <tr class="file">
                 <td class="name left"><a href="dacbench_run_baselines_py.html">dacbench/run_baselines.py</a></td>
-<<<<<<< HEAD
-                <td>105</td>
-                <td>105</td>
-                <td>0</td>
-                <td class="right" data-ratio="0 105">0%</td>
-=======
                 <td>113</td>
                 <td>113</td>
                 <td>0</td>
                 <td class="right" data-ratio="0 113">0%</td>
->>>>>>> 982300b1
             </tr>
             <tr class="file">
                 <td class="name left"><a href="dacbench_runner_py.html">dacbench/runner.py</a></td>
@@ -301,11 +244,7 @@
     <div class="content">
         <p>
             <a class="nav" href="https://coverage.readthedocs.io">coverage.py v5.3</a>,
-<<<<<<< HEAD
-            created at 2020-12-07 16:19 +0100
-=======
             created at 2020-12-10 15:42 +0100
->>>>>>> 982300b1
         </p>
     </div>
 </div>

--- conflicted
+++ resolved
@@ -2,11 +2,8 @@
 from dacbench.benchmarks.sigmoid_benchmark import SigmoidBenchmark
 from dacbench.benchmarks.fast_downward_benchmark import FastDownwardBenchmark
 from dacbench.benchmarks.cma_benchmark import CMAESBenchmark
+from dacbench.benchmarks.modea_benchmark import ModeaBenchmark
 from dacbench.benchmarks.sgd_benchmark import SGDBenchmark
-<<<<<<< HEAD
-from dacbench.benchmarks.modcma_benchmark import ModCMABenchmark
-=======
->>>>>>> a38953e6
 from dacbench.benchmarks.onell_benchmark import OneLLBenchmark
 
 __all__ = [
@@ -14,10 +11,7 @@
     "SigmoidBenchmark",
     "FastDownwardBenchmark",
     "CMAESBenchmark",
+    "ModeaBenchmark",
     "SGDBenchmark",
-<<<<<<< HEAD
-    "ModCMABenchmark",
-=======
->>>>>>> a38953e6
     "OneLLBenchmark",
 ]